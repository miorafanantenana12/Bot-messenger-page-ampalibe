--- conflicted
+++ resolved
@@ -10,10 +10,6 @@
 # See more keys and their definitions at https://doc.rust-lang.org/cargo/reference/manifest.html
 
 [dependencies]
-<<<<<<< HEAD
-rocket = { version = "0.5.0", features = ["json"] }
-=======
->>>>>>> 0ee29dc2
 reqwest = { version = "^0.11.18", features = ["json"] }
 serde = { version = "^1.0", features = ["derive"] }
 serde_json = "^1.0.107"
@@ -29,10 +25,6 @@
   "postgres",
   "sqlite",
   "mysql",
-<<<<<<< HEAD
-] 
-=======
-  "macros",
 ] }
 lazy_static = "^1.4.0"
 url = "^2.4.1"
@@ -40,5 +32,4 @@
 actix-web = "4"
 async-trait = "^0.1.77"
 tokio = "^1.36.0"
-actix-files = "^0.6.5"
->>>>>>> 0ee29dc2
+actix-files = "^0.6.5"