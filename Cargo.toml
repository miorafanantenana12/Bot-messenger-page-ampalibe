[package]
name = "russenger"
version = "0.1.0"
edition = "2021"

[lib]
name = "russenger"
path = "src/lib.rs"

# See more keys and their definitions at https://doc.rust-lang.org/cargo/reference/manifest.html

[dependencies]
rocket = { version = "0.5.0", features = ["json"] }
reqwest = { version = "^0.11.18", features = ["json"] }
serde = { version = "^1.0", features = ["derive"] }
serde_json = "^1.0.107"
lazy_static = "^1.4.0"
rocket_cors = "0.6"
dotenv = "^0.15.0"
<<<<<<< HEAD

[dependencies.sqlx]
version = "^0.7.1"
features = ["runtime-tokio","postgres", "sqlite", "mysql"]
=======
url = "^2.4.1"
libsql = "0.2.0"
>>>>>>> 1a3b3a2c
<|MERGE_RESOLUTION|>--- conflicted
+++ resolved
@@ -17,12 +17,5 @@
 lazy_static = "^1.4.0"
 rocket_cors = "0.6"
 dotenv = "^0.15.0"
-<<<<<<< HEAD
-
-[dependencies.sqlx]
-version = "^0.7.1"
-features = ["runtime-tokio","postgres", "sqlite", "mysql"]
-=======
 url = "^2.4.1"
-libsql = "0.2.0"
->>>>>>> 1a3b3a2c
+libsql = "0.2.0"