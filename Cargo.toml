workspace = { members = ["example"] }
[package]
name = "russenger"
version = "0.1.3"
edition = "2021"
description = "A Rust library designed to simplify the handling of Facebook Messenger webhook responses."
license = "Apache-2.0"
documentation = "https://docs.rs/russenger/latest/russenger/"
homepage = "https://github.com/j03-dev/russenger"
repository = "https://github.com/j03-dev/russenger"
# Author information
authors = ["FITAHIANA Nomeniavo Joe <24nomeniavo@gmail.com>"]

[lib]
name = "russenger"
path = "src/lib.rs"

# See more keys and their definitions at https://doc.rust-lang.org/cargo/reference/manifest.html

[dependencies]
reqwest = { version = "^0.11.18", features = ["json"] }
serde = { version = "^1.0", features = ["derive"] }
async-trait = "^0.1.77"
serde_json = "^1.0.107"
lazy_static = "^1.4.0"
dotenv = "^0.15.0"
<<<<<<< HEAD

[dependencies.sqlx]
version = "^0.7.1"
features = ["runtime-tokio", "postgres", "sqlite", "mysql"]
=======
tokio = "^1.36.0"
url = "^2.4.1"
# actix
actix-files = "0.6.5"
actix-web = "4"

[dependencies.sqlx]
version = "^0.7.1"
features = [
  "runtime-tokio-rustls",
  "postgres",
  "sqlite",
  "mysql",
]
>>>>>>> 90af5360
<|MERGE_RESOLUTION|>--- conflicted
+++ resolved
@@ -24,12 +24,6 @@
 serde_json = "^1.0.107"
 lazy_static = "^1.4.0"
 dotenv = "^0.15.0"
-<<<<<<< HEAD
-
-[dependencies.sqlx]
-version = "^0.7.1"
-features = ["runtime-tokio", "postgres", "sqlite", "mysql"]
-=======
 tokio = "^1.36.0"
 url = "^2.4.1"
 # actix
@@ -44,4 +38,3 @@
   "sqlite",
   "mysql",
 ]
->>>>>>> 90af5360
