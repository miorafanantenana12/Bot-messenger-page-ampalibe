--- conflicted
+++ resolved
@@ -1,23 +1,15 @@
 use serde::Serialize;
 
-<<<<<<< HEAD
 use crate::{
     core::{data::Page, response::Res as res},
     quick_replies::QuickReply,
     Action, Data,
 };
-=======
-use crate::core::data::Pagination;
-pub use crate::Data;
->>>>>>> 75553845
 
 use super::{payload::Payload, quick_replies::QuickReplyModel, recipient::Recipient};
 
-<<<<<<< HEAD
 const MAX_ELEMENT: usize = 10;
 
-=======
->>>>>>> 75553845
 #[derive(Debug, Clone, Serialize)]
 pub struct GenericButton {
     #[serde(rename = "type")]
@@ -80,20 +72,11 @@
 }
 
 impl<'g> GenericModel<'g> {
-<<<<<<< HEAD
     pub fn new(sender: &'g str, mut elements: Vec<GenericElement>, page: Option<Page>) -> Self {
         if let Some(p) = page {
             elements = elements.into_iter().skip(p.0).take(p.1 - p.0).collect();
         } else if elements.len() >= MAX_ELEMENT {
             elements.truncate(MAX_ELEMENT);
-=======
-    pub fn new(sender: &'g str, mut elements: Vec<GenericElement>, pages: Pagination) -> Self {
-        if let Some(pages) = pages {
-            let [start, end] = pages;
-            elements = elements.into_iter().skip(start).take(end - start).collect();
-        } else if elements.len() >= 10 {
-            elements.truncate(10);
->>>>>>> 75553845
         }
         Self {
             recipient: Recipient { id: sender },
