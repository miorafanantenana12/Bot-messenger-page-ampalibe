--- conflicted
+++ resolved
@@ -5,32 +5,7 @@
 
 use crate::{Req, Res};
 
-<<<<<<< HEAD
-pub struct ActionLock {
-    pub locked_users: Arc<Mutex<HashSet<String>>>,
-}
-
-impl ActionLock {
-    pub async fn lock(&self, user: &str) -> bool {
-        let mut locked_user = self.locked_users.lock().await;
-        if !locked_user.contains(user) {
-            locked_user.insert(user.to_string());
-            true
-        } else {
-            false
-        }
-    }
-
-    pub async fn unlock(&self, user: &str) {
-        let mut locked_users = self.locked_users.lock().await;
-        locked_users.remove(user);
-    }
-}
-
-#[rocket::async_trait]
-=======
 #[async_trait::async_trait]
->>>>>>> 0ee29dc2
 pub trait Action: Send + Sync {
     async fn execute(&self, res: Res, req: Req);
 
