use serde::{Deserialize, Serialize};

<<<<<<< HEAD
const MAX_VALUE_AUTORIZED: usize = 500;
=======
pub type Pagination = Option<[usize; 2]>;
>>>>>>> 75553845

#[derive(Debug, Clone, Serialize, Deserialize)]
pub struct Page(pub usize, pub usize);

impl Default for Page {
    fn default() -> Self {
        Self(0, 10)
    }
}

trait Verify: ToString {
    fn verify(&self) -> String;
}

impl Verify for String {
    fn verify(&self) -> String {
        if self.len() >= MAX_VALUE_AUTORIZED {
            self[..MAX_VALUE_AUTORIZED].to_string()
        } else {
            self.clone()
        }
    }
}

#[derive(Debug, Default, Clone, Deserialize, Serialize)]
pub struct Data {
    value: String,
<<<<<<< HEAD
    page: Option<Page>,
}

impl Data {
    pub fn new<T: Serialize>(value: T, page: Option<Page>) -> Self {
        let value = serde_json::to_string(&value).unwrap_or_default().verify();
        Self { value, page }
=======
    pages: Pagination,
}

const MAX: usize = 500;

trait Verify: ToString {
    fn verify(&self) -> String;
}

impl Verify for String {
    fn verify(&self) -> String {
        if self.len() >= MAX {
            self[..MAX].to_string()
        } else {
            self.clone()
        }
    }
}

impl Data {
    pub fn new<T: Serialize>(value: T, pages: Pagination) -> Self {
        let value = serde_json::to_string(&value).unwrap_or_default().verify();
        Self { value, pages }
>>>>>>> 75553845
    }

    pub fn from_string<T: ToString>(s: T) -> Self {
        serde_json::from_str(&s.to_string()).unwrap_or_default()
    }

    pub fn get_value<T: for<'a> Deserialize<'a> + Default>(&self) -> T {
        serde_json::from_str::<T>(&self.value).unwrap_or_default()
    }

<<<<<<< HEAD
    pub fn get_page(&self) -> Option<Page> {
        self.page.clone()
=======
    pub fn get_page(&self) -> Pagination {
        self.pages
>>>>>>> 75553845
    }
}<|MERGE_RESOLUTION|>--- conflicted
+++ resolved
@@ -1,10 +1,6 @@
 use serde::{Deserialize, Serialize};
 
-<<<<<<< HEAD
 const MAX_VALUE_AUTORIZED: usize = 500;
-=======
-pub type Pagination = Option<[usize; 2]>;
->>>>>>> 75553845
 
 #[derive(Debug, Clone, Serialize, Deserialize)]
 pub struct Page(pub usize, pub usize);
@@ -32,16 +28,7 @@
 #[derive(Debug, Default, Clone, Deserialize, Serialize)]
 pub struct Data {
     value: String,
-<<<<<<< HEAD
     page: Option<Page>,
-}
-
-impl Data {
-    pub fn new<T: Serialize>(value: T, page: Option<Page>) -> Self {
-        let value = serde_json::to_string(&value).unwrap_or_default().verify();
-        Self { value, page }
-=======
-    pages: Pagination,
 }
 
 const MAX: usize = 500;
@@ -61,10 +48,9 @@
 }
 
 impl Data {
-    pub fn new<T: Serialize>(value: T, pages: Pagination) -> Self {
+    pub fn new<T: Serialize>(value: T, page: Option<Page>) -> Self {
         let value = serde_json::to_string(&value).unwrap_or_default().verify();
-        Self { value, pages }
->>>>>>> 75553845
+        Self { value, page }
     }
 
     pub fn from_string<T: ToString>(s: T) -> Self {
@@ -75,12 +61,7 @@
         serde_json::from_str::<T>(&self.value).unwrap_or_default()
     }
 
-<<<<<<< HEAD
     pub fn get_page(&self) -> Option<Page> {
         self.page.clone()
-=======
-    pub fn get_page(&self) -> Pagination {
-        self.pages
->>>>>>> 75553845
     }
 }