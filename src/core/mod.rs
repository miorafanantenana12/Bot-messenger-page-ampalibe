use actix_files as fs;
use actix_web::{get, post, web, App, HttpResponse, HttpServer};
use serde::Deserialize;
use std::env;

use action::ACTION_REGISTRY;
use app_state::AppState;
use data::Data;
<<<<<<< HEAD
use incoming_data::InComingData;
=======
use deserializers::CommingData;
>>>>>>> 0183ec45
use request::Req;
use response::Res as res;
use webhook_query::WebHookQuery;

use crate::payload::Payload;
use crate::query::Query;
use crate::text::TextModel;

pub mod action;
pub mod data;
pub mod request;
pub mod response;

mod app_state;
<<<<<<< HEAD
mod incoming_data;
mod webhook_query;
=======
mod deserializers;
>>>>>>> 0183ec45

#[derive(Debug, Deserialize)]
struct WebhookQuery {
    #[serde(rename = "hub.mode")]
    hub_mode: Option<String>,
    #[serde(rename = "hub.challenge")]
    hub_challenge: Option<String>,
    #[serde(rename = "hub.verify_token")]
    hub_verify_token: Option<String>,
}

impl WebhookQuery {
    fn verify(&self) -> HttpResponse {
        match (
            self.hub_mode.clone(),
            self.hub_challenge.clone(),
            self.hub_verify_token.clone(),
        ) {
            (Some(hub_mode), Some(hub_challenge), Some(token)) => {
                if hub_mode.eq("subscribe") && env::var("VERIFY_TOKEN").unwrap().eq(&token) {
                    HttpResponse::Ok().body(hub_challenge)
                } else {
                    HttpResponse::Unauthorized().body("Token mismatch")
                }
            }
            _ => HttpResponse::Unauthorized().body("Arguments not enough"),
        }
    }
}

#[get("/webhook")]
<<<<<<< HEAD
async fn webhook_verify(webhook_query: WebHookQuery) -> String {
    webhook_query.hub_challenge
=======
async fn webhook_verify(query: web::Query<WebhookQuery>) -> HttpResponse {
    query.verify()
>>>>>>> 0183ec45
}

async fn execute_payload(user: &str, uri: &str, query: &Query) {
    match Payload::from_uri_string(uri) {
        Ok(payload) => {
            if let Some(action) = ACTION_REGISTRY.lock().await.get(payload.get_path()) {
                let data = Data::from_string(payload.get_data_to_string());
                let request = Req::new(user, query.clone(), data);
                action.execute(res, request).await;
            }
        }
        Err(err) => {
            res.send(TextModel::new(user, &err)).await;
        }
    }
}

<<<<<<< HEAD
#[post("/webhook", format = "json", data = "<data>")]
async fn webhook_core(data: Json<InComingData>, app_state: &State<AppState>) -> &'static str {
=======
#[post("/webhook")]
async fn webhook_core(data: web::Json<CommingData>, app_state: web::Data<AppState>) -> String {
>>>>>>> 0183ec45
    let query = &app_state.query;
    let user = data.get_sender();
    query.create(user).await;

    if app_state.action_lock.lock(user).await {
        if let Some(message) = data.get_message() {
            let action_path = query.get_action(user).await.unwrap_or("Main".to_string());
            if let Some(quick_reply) = message.get_quick_reply() {
                let uri_payload = quick_reply.get_payload();
                execute_payload(user, uri_payload, query).await;
            } else if let Some(action) = ACTION_REGISTRY.lock().await.get(action_path.as_str()) {
                let request = Req::new(user, query.clone(), Data::new(message.get_text(), None));
                action.execute(res, request).await;
            }
        } else if let Some(postback) = data.get_postback() {
            let uri = postback.get_payload();
            execute_payload(user, uri, query).await;
        }
    }
    app_state.action_lock.unlock(user).await;
<<<<<<< HEAD

    "Ok"
=======
    "Ok".into()
>>>>>>> 0183ec45
}

pub async fn run_server() {
    if !ACTION_REGISTRY.lock().await.contains_key("Main") {
        panic!("The ACTION_REGISTRY should contain an action with path 'Main' implementing the Action trait.");
    }
<<<<<<< HEAD
    let allowed_origins = AllowedOrigins::some_regex(&["graph.facebook.com"]);

    let allowed_methods: AllowedMethods = ["Get", "Post"]
        .iter()
        .map(|s| FromStr::from_str(s).unwrap())
        .collect();

    let cors = CorsOptions {
        allowed_origins,
        allowed_methods,
        allowed_headers: AllowedHeaders::all(),
        allow_credentials: true,
        ..Default::default()
    }
    .to_cors()
    .expect("Failed to create CORS: Something went wrong with CORS");

    rocket::build()
        .attach(cors)
        .manage(AppState::init().await)
        .mount("/", routes![webhook_verify, webhook_core])
        .mount("/static", FileServer::from("static"))
        .register("/", catchers![page_not_found, server_panic])
        .launch()
        .await
        .expect("Failed to run Rocket server");
=======
    let app_state = AppState::init().await;
    let host = env::var("HOST").unwrap_or("127.0.0.1".into());
    let port = env::var("PORT")
        .unwrap_or("8080".into())
        .parse()
        .unwrap_or(8080);
    println!("server start on {host}:{port}");
    match HttpServer::new(move || {
        App::new()
            .app_data(web::Data::new(app_state.clone()))
            .service(webhook_verify)
            .service(webhook_core)
            .service(fs::Files::new("/static", ".").show_files_listing())
    })
    .bind((host.clone(), port))
    {
        Ok(app) => {
            if let Err(err) = app.run().await {
                eprintln!("Server is crashed cause: {err}");
            };
        }
        Err(_) => println!("Failed to run server"),
    };
>>>>>>> 0183ec45
}

pub async fn migrate() {
    let query = Query::new().await;
    println!("Connection successful!");
    let migration_result = match query.migrate().await {
        true => "Migration successful!",
        false => "Migration failed",
    };
    println!("{}", migration_result);
}<|MERGE_RESOLUTION|>--- conflicted
+++ resolved
@@ -6,11 +6,7 @@
 use action::ACTION_REGISTRY;
 use app_state::AppState;
 use data::Data;
-<<<<<<< HEAD
 use incoming_data::InComingData;
-=======
-use deserializers::CommingData;
->>>>>>> 0183ec45
 use request::Req;
 use response::Res as res;
 use webhook_query::WebHookQuery;
@@ -25,12 +21,7 @@
 pub mod response;
 
 mod app_state;
-<<<<<<< HEAD
 mod incoming_data;
-mod webhook_query;
-=======
-mod deserializers;
->>>>>>> 0183ec45
 
 #[derive(Debug, Deserialize)]
 struct WebhookQuery {
@@ -62,13 +53,8 @@
 }
 
 #[get("/webhook")]
-<<<<<<< HEAD
-async fn webhook_verify(webhook_query: WebHookQuery) -> String {
-    webhook_query.hub_challenge
-=======
 async fn webhook_verify(query: web::Query<WebhookQuery>) -> HttpResponse {
     query.verify()
->>>>>>> 0183ec45
 }
 
 async fn execute_payload(user: &str, uri: &str, query: &Query) {
@@ -86,13 +72,8 @@
     }
 }
 
-<<<<<<< HEAD
-#[post("/webhook", format = "json", data = "<data>")]
-async fn webhook_core(data: Json<InComingData>, app_state: &State<AppState>) -> &'static str {
-=======
 #[post("/webhook")]
 async fn webhook_core(data: web::Json<CommingData>, app_state: web::Data<AppState>) -> String {
->>>>>>> 0183ec45
     let query = &app_state.query;
     let user = data.get_sender();
     query.create(user).await;
@@ -113,46 +94,13 @@
         }
     }
     app_state.action_lock.unlock(user).await;
-<<<<<<< HEAD
-
-    "Ok"
-=======
     "Ok".into()
->>>>>>> 0183ec45
 }
 
 pub async fn run_server() {
     if !ACTION_REGISTRY.lock().await.contains_key("Main") {
         panic!("The ACTION_REGISTRY should contain an action with path 'Main' implementing the Action trait.");
     }
-<<<<<<< HEAD
-    let allowed_origins = AllowedOrigins::some_regex(&["graph.facebook.com"]);
-
-    let allowed_methods: AllowedMethods = ["Get", "Post"]
-        .iter()
-        .map(|s| FromStr::from_str(s).unwrap())
-        .collect();
-
-    let cors = CorsOptions {
-        allowed_origins,
-        allowed_methods,
-        allowed_headers: AllowedHeaders::all(),
-        allow_credentials: true,
-        ..Default::default()
-    }
-    .to_cors()
-    .expect("Failed to create CORS: Something went wrong with CORS");
-
-    rocket::build()
-        .attach(cors)
-        .manage(AppState::init().await)
-        .mount("/", routes![webhook_verify, webhook_core])
-        .mount("/static", FileServer::from("static"))
-        .register("/", catchers![page_not_found, server_panic])
-        .launch()
-        .await
-        .expect("Failed to run Rocket server");
-=======
     let app_state = AppState::init().await;
     let host = env::var("HOST").unwrap_or("127.0.0.1".into());
     let port = env::var("PORT")
@@ -176,7 +124,6 @@
         }
         Err(_) => println!("Failed to run server"),
     };
->>>>>>> 0183ec45
 }
 
 pub async fn migrate() {
