<<<<<<< HEAD
//! The `core` module contains the core functionality of the application.
//!
//! It includes several submodules that handle actions, application state, requests, responses, and services.
//!
//! # Submodules
//!
//! * `action`: This module contains the `Action` trait and the `ACTION_REGISTRY`.
//! * `app_state`: This module contains the `AppState` struct that represents the state of the application.
//! * `request`: This module contains the `Req` struct that represents a request from a user.
//! * `response`: This module contains the `Res` struct that represents a response that can be sent to a user.
//! * `services`: This module contains various services that the application can use.
//! * `incoming_data`: This module contains the functionality to handle incoming data.
//! * `request_handler`: This module contains the functionality to handle requests.
//!
//! # Examples
//!
//! Creating a new action:
//!
//! ```rust
//! use russenger::prelude::*;
//!
//! create_action!(Greet, |res: Res, req: Req| async move {
//!     res.send(TextModel::new(&req.user, "Hello, welcome to our bot!")).await;
//! });
//! ```
=======
use actix_files as fs;
use actix_web::{get, post, web, App, HttpRequest, HttpResponse, HttpServer};
use serde::Deserialize;
use std::env;

use action::{ACTION_LOCK, ACTION_REGISTRY};
use app_state::AppState;
use data::Data;
use incoming_data::InComingData;
use request::Req;
use response::Res as res;

use crate::payload::Payload;
use crate::query::Query;
>>>>>>> 90af5360

pub mod action;
pub mod app_state;
pub mod request;
pub mod response;
pub mod services;

mod incoming_data;
<<<<<<< HEAD
mod request_handler;
=======

#[derive(Debug, Deserialize)]
struct WebhookQuery {
    #[serde(rename = "hub.mode")]
    hub_mode: Option<String>,
    #[serde(rename = "hub.challenge")]
    hub_challenge: Option<String>,
    #[serde(rename = "hub.verify_token")]
    hub_verify_token: Option<String>,
}

impl WebhookQuery {
    fn verify(&self) -> HttpResponse {
        match (
            self.hub_mode.clone(),
            self.hub_challenge.clone(),
            self.hub_verify_token.clone(),
        ) {
            (Some(hub_mode), Some(hub_challenge), Some(token)) => {
                if hub_mode.eq("subscribe") && env::var("VERIFY_TOKEN").unwrap().eq(&token) {
                    HttpResponse::Ok().body(hub_challenge)
                } else {
                    HttpResponse::Unauthorized().body("Token mismatch")
                }
            }
            _ => HttpResponse::Unauthorized().body("Arguments not enough"),
        }
    }
}

#[get("/webhook")]
async fn webhook_verify(query: web::Query<WebhookQuery>) -> HttpResponse {
    query.verify()
}

pub enum Executable<'a> {
    Payload(&'a str, &'a str, &'a str, Query),
    TextMessage(&'a str, &'a str, &'a str, Query),
}

async fn run(executable: Executable<'_>) {
    match executable {
        Executable::Payload(user, uri_payload, host, query) => {
            let payload = Payload::from_uri_string(uri_payload).unwrap_or_default();
            {
                let data = Data::from_string(payload.get_data_to_string());
                let req = Req::new(user, query, data, host);
                if let Some(action) = ACTION_REGISTRY.lock().await.get(payload.get_path()) {
                    action.execute(res, req).await;
                }
            }
        }
        Executable::TextMessage(user, text_message, host, query) => {
            let action_path = query.get_action(user).await.unwrap_or("Main".to_string());
            let req = Req::new(user, query, Data::new(text_message, None), host);
            if let Some(action) = ACTION_REGISTRY.lock().await.get(&action_path) {
                action.execute(res, req).await;
            }
        }
    }
}

#[post("/webhook")]
async fn webhook_core(
    data: web::Json<InComingData>,
    app_state: web::Data<AppState>,
    request: HttpRequest
) -> &'static str {
    let query = app_state.query.clone();
    let user = data.get_sender();
    let host = request.uri().host().unwrap();
    query.create(user).await;
    if ACTION_LOCK.lock(user).await {
        if let Some(message) = data.get_message() {
            if let Some(quick_reply) = message.get_quick_reply() {
                let paylaod = quick_reply.get_payload();
                run(Executable::Payload(user, &paylaod, &host, query)).await;
            } else {
                let text = message.get_text();
                run(Executable::TextMessage(user, &text, &host, query)).await;
            }
        } else if let Some(postback) = data.get_postback() {
            let payload = postback.get_payload();
            run(Executable::Payload(user, &payload, &host, query)).await;
        }
    }
    ACTION_LOCK.unlock(user).await;
    "Ok"
}

pub async fn run_server() {
    if !ACTION_REGISTRY.lock().await.contains_key("Main") {
        panic!("The ACTION_REGISTRY should contain an action with path 'Main' implementing the Action trait.");
    }
    let app_state = AppState::init().await;
    let host = env::var("HOST").unwrap_or("127.0.0.1".into());
    let port = env::var("PORT")
        .unwrap_or("8080".into())
        .parse()
        .unwrap_or(8080);
    println!("server start on {host}:{port}");
    HttpServer::new(move || {
        App::new()
            .app_data(web::Data::new(app_state.clone()))
            .service(webhook_verify)
            .service(webhook_core)
            .service(fs::Files::new("/static", ".").show_files_listing())
    })
    .bind((host.clone(), port))
    .expect("Failed to run this server: pls check the port if it's already used!")
    .run()
    .await
    .expect("sever is crashed");
}

pub async fn migrate() {
    let query = Query::new().await;
    println!("Connection successful!");
    let migration_result = match query.migrate().await {
        true => "Migration successful!",
        false => "Migration failed",
    };
    println!("{migration_result}");
}
>>>>>>> 90af5360
<|MERGE_RESOLUTION|>--- conflicted
+++ resolved
@@ -1,4 +1,3 @@
-<<<<<<< HEAD
 //! The `core` module contains the core functionality of the application.
 //!
 //! It includes several submodules that handle actions, application state, requests, responses, and services.
@@ -24,22 +23,6 @@
 //!     res.send(TextModel::new(&req.user, "Hello, welcome to our bot!")).await;
 //! });
 //! ```
-=======
-use actix_files as fs;
-use actix_web::{get, post, web, App, HttpRequest, HttpResponse, HttpServer};
-use serde::Deserialize;
-use std::env;
-
-use action::{ACTION_LOCK, ACTION_REGISTRY};
-use app_state::AppState;
-use data::Data;
-use incoming_data::InComingData;
-use request::Req;
-use response::Res as res;
-
-use crate::payload::Payload;
-use crate::query::Query;
->>>>>>> 90af5360
 
 pub mod action;
 pub mod app_state;
@@ -47,132 +30,4 @@
 pub mod response;
 pub mod services;
 
-mod incoming_data;
-<<<<<<< HEAD
-mod request_handler;
-=======
-
-#[derive(Debug, Deserialize)]
-struct WebhookQuery {
-    #[serde(rename = "hub.mode")]
-    hub_mode: Option<String>,
-    #[serde(rename = "hub.challenge")]
-    hub_challenge: Option<String>,
-    #[serde(rename = "hub.verify_token")]
-    hub_verify_token: Option<String>,
-}
-
-impl WebhookQuery {
-    fn verify(&self) -> HttpResponse {
-        match (
-            self.hub_mode.clone(),
-            self.hub_challenge.clone(),
-            self.hub_verify_token.clone(),
-        ) {
-            (Some(hub_mode), Some(hub_challenge), Some(token)) => {
-                if hub_mode.eq("subscribe") && env::var("VERIFY_TOKEN").unwrap().eq(&token) {
-                    HttpResponse::Ok().body(hub_challenge)
-                } else {
-                    HttpResponse::Unauthorized().body("Token mismatch")
-                }
-            }
-            _ => HttpResponse::Unauthorized().body("Arguments not enough"),
-        }
-    }
-}
-
-#[get("/webhook")]
-async fn webhook_verify(query: web::Query<WebhookQuery>) -> HttpResponse {
-    query.verify()
-}
-
-pub enum Executable<'a> {
-    Payload(&'a str, &'a str, &'a str, Query),
-    TextMessage(&'a str, &'a str, &'a str, Query),
-}
-
-async fn run(executable: Executable<'_>) {
-    match executable {
-        Executable::Payload(user, uri_payload, host, query) => {
-            let payload = Payload::from_uri_string(uri_payload).unwrap_or_default();
-            {
-                let data = Data::from_string(payload.get_data_to_string());
-                let req = Req::new(user, query, data, host);
-                if let Some(action) = ACTION_REGISTRY.lock().await.get(payload.get_path()) {
-                    action.execute(res, req).await;
-                }
-            }
-        }
-        Executable::TextMessage(user, text_message, host, query) => {
-            let action_path = query.get_action(user).await.unwrap_or("Main".to_string());
-            let req = Req::new(user, query, Data::new(text_message, None), host);
-            if let Some(action) = ACTION_REGISTRY.lock().await.get(&action_path) {
-                action.execute(res, req).await;
-            }
-        }
-    }
-}
-
-#[post("/webhook")]
-async fn webhook_core(
-    data: web::Json<InComingData>,
-    app_state: web::Data<AppState>,
-    request: HttpRequest
-) -> &'static str {
-    let query = app_state.query.clone();
-    let user = data.get_sender();
-    let host = request.uri().host().unwrap();
-    query.create(user).await;
-    if ACTION_LOCK.lock(user).await {
-        if let Some(message) = data.get_message() {
-            if let Some(quick_reply) = message.get_quick_reply() {
-                let paylaod = quick_reply.get_payload();
-                run(Executable::Payload(user, &paylaod, &host, query)).await;
-            } else {
-                let text = message.get_text();
-                run(Executable::TextMessage(user, &text, &host, query)).await;
-            }
-        } else if let Some(postback) = data.get_postback() {
-            let payload = postback.get_payload();
-            run(Executable::Payload(user, &payload, &host, query)).await;
-        }
-    }
-    ACTION_LOCK.unlock(user).await;
-    "Ok"
-}
-
-pub async fn run_server() {
-    if !ACTION_REGISTRY.lock().await.contains_key("Main") {
-        panic!("The ACTION_REGISTRY should contain an action with path 'Main' implementing the Action trait.");
-    }
-    let app_state = AppState::init().await;
-    let host = env::var("HOST").unwrap_or("127.0.0.1".into());
-    let port = env::var("PORT")
-        .unwrap_or("8080".into())
-        .parse()
-        .unwrap_or(8080);
-    println!("server start on {host}:{port}");
-    HttpServer::new(move || {
-        App::new()
-            .app_data(web::Data::new(app_state.clone()))
-            .service(webhook_verify)
-            .service(webhook_core)
-            .service(fs::Files::new("/static", ".").show_files_listing())
-    })
-    .bind((host.clone(), port))
-    .expect("Failed to run this server: pls check the port if it's already used!")
-    .run()
-    .await
-    .expect("sever is crashed");
-}
-
-pub async fn migrate() {
-    let query = Query::new().await;
-    println!("Connection successful!");
-    let migration_result = match query.migrate().await {
-        true => "Migration successful!",
-        false => "Migration failed",
-    };
-    println!("{migration_result}");
-}
->>>>>>> 90af5360
+mod incoming_data;