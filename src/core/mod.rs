pub mod action;
pub mod data;
pub mod request;
pub mod response;

mod app_state;
mod incoming_data;
mod request_handler;

use std::env::var;
use std::str::FromStr;

use rocket::fs::FileServer;
use rocket::serde::json::Json;
use rocket::{catch, catchers, get, post, routes, State};
use rocket_cors::{AllowedHeaders, AllowedMethods, AllowedOrigins, CorsOptions};

use action::{ACTION_LOCK, ACTION_REGISTRY};
use app_state::AppState;
use data::Data;
use incoming_data::InComingData;
use request::Req;
use request_handler::{WebQuery, WebRequest};
use response::Res as res;

use crate::payload::Payload;
use crate::query::Query;

#[catch(404)]
fn page_not_found() -> &'static str {
    "Page not found: 404"
}

#[catch(500)]
fn server_panic() -> &'static str {
    "Server panic: 500"
}

#[get("/webhook")]
fn webhook_verify(webhook_query: WebQuery<'_>) -> &str {
    webhook_query.hub_challenge
}

pub enum Executable<'a> {
    Payload(&'a str, &'a str, &'a str, Query),
    TextMessage(&'a str, &'a str, &'a str, Query),
}

async fn run(executable: Executable<'_>) {
    match executable {
        Executable::Payload(user, payload, host, query) => {
            let payload = Payload::from_str(payload).unwrap_or_default();
            {
                let data = payload.get_data();
                let req = Req::new(user, query, data, host);
                if let Some(action) = ACTION_REGISTRY.lock().await.get(&payload.get_path()) {
                    action.execute(res, req).await;
                }
            }
        }
        Executable::TextMessage(user, text_message, host, query) => {
            let action_path = query.get_action(user).await.unwrap_or("Main".to_string());
            let req = Req::new(user, query, Data::new(text_message, None), host);
            if let Some(action) = ACTION_REGISTRY.lock().await.get(&action_path) {
                action.execute(res, req).await;
            }
        }
    }
}

#[post("/webhook", format = "json", data = "<data>")]
async fn webhook_core(
    data: Json<InComingData>,
    app_state: &State<AppState>,
    request: WebRequest,
) -> &'static str {
    println!("{data:#?}");
    let query = app_state.query.clone();
    let user = data.get_sender();
    let host = request.host;
    query.create(user).await;
    if ACTION_LOCK.lock(user).await {
        if let Some(message) = data.get_message() {
            if let Some(quick_reply) = message.get_quick_reply() {
<<<<<<< HEAD
                let paylaod = quick_reply.get_payload();
                run(Executable::Payload(user, paylaod, &host, query)).await;
=======
                let payload = quick_reply.get_payload();
                run(Executable::Payload(user, &payload, &host, query)).await;
>>>>>>> 1a3b3a2c
            } else {
                let text = message.get_text();
                run(Executable::TextMessage(user, &text, &host, query)).await;
            }
        } else if let Some(postback) = data.get_postback() {
            let payload = postback.get_payload();
            run(Executable::Payload(user, payload, &host, query)).await;
        }
    }
    ACTION_LOCK.unlock(user).await;
    "Ok"
}

pub async fn run_server() {
    if !ACTION_REGISTRY.lock().await.contains_key("Main") {
        panic!("The ACTION_REGISTRY should contain an action with path 'Main' implementing the Action trait.");
    }
    let allowed_origins = AllowedOrigins::some_regex(&["graph.facebook.com"]);

    let allowed_methods: AllowedMethods = ["Get", "Post"]
        .iter()
        .map(|s| FromStr::from_str(s).unwrap())
        .collect();

    let cors = CorsOptions {
        allowed_origins,
        allowed_methods,
        allowed_headers: AllowedHeaders::all(),
        allow_credentials: true,
        ..Default::default()
    }
    .to_cors()
    .expect("Failed to create CORS: Something went wrong with CORS");

    let port: i32 = var("PORT")
        .unwrap_or("2424".into())
        .parse()
        .expect("Should Containt number");
    let addr = var("HOST").unwrap_or("0.0.0.0".into());

    let figment = rocket::Config::figment()
        .merge(("port", port))
        .merge(("address", addr));

    rocket::custom(figment)
        .attach(cors)
        .manage(AppState::init())
        .mount("/", routes![webhook_verify, webhook_core])
        .mount("/static", FileServer::from("static"))
        .register("/", catchers![page_not_found, server_panic])
        .launch()
        .await
        .expect("Failed to run Rocket server");
}

pub async fn migrate() {
    let query = Query::new();
    println!("Connection successful!");
    let migration_result = match query.migrate().await {
        true => "Migration successful!",
        false => "Migration failed",
    };
    println!("{migration_result}");
}<|MERGE_RESOLUTION|>--- conflicted
+++ resolved
@@ -82,13 +82,8 @@
     if ACTION_LOCK.lock(user).await {
         if let Some(message) = data.get_message() {
             if let Some(quick_reply) = message.get_quick_reply() {
-<<<<<<< HEAD
-                let paylaod = quick_reply.get_payload();
-                run(Executable::Payload(user, paylaod, &host, query)).await;
-=======
                 let payload = quick_reply.get_payload();
                 run(Executable::Payload(user, &payload, &host, query)).await;
->>>>>>> 1a3b3a2c
             } else {
                 let text = message.get_text();
                 run(Executable::TextMessage(user, &text, &host, query)).await;
