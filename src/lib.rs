pub use actix_web::main;
pub use async_trait::async_trait;
pub use dotenv::dotenv;

pub use command::execute_command;
<<<<<<< HEAD
pub use core::{
    action::{Action, ACTION_REGISTRY},
    data::Data,
    request::Req,
    response::{Res, SendResult},
};
pub use response_models::{generic, media, payload, quick_replies, text};
=======
pub use core::action::{Action, ACTION_REGISTRY};
pub use core::data::Data;
pub use core::request::Req;
pub use core::response::{Res, SendResult};
pub use response_models::{generic, media, payload, quick_replies, text, NextPrevNavigation};
>>>>>>> 75553845

pub mod command;
mod core;
mod query;
mod response_models;

#[macro_export]
macro_rules! create_action {
    ($name:ident, $handler:expr) => {
        pub struct $name;

        #[russenger::async_trait]
        impl russenger::Action for $name {
            async fn execute(&self, res: russenger::Res, req: russenger::Req) {
                ($handler)(res, req).await;
            }

            fn path(&self) -> String {
                stringify!($name).to_string()
            }
        }
    };
}

#[macro_export]
macro_rules! russenger_app {
    ($($action:expr),* $(,)?) => {
        use russenger::{execute_command, Action, ACTION_REGISTRY};

        #[russenger::main]
        async fn main() {
            $(ACTION_REGISTRY.lock().await.insert($action.path(), Box::new($action));)*
            execute_command().await;
        }
    };
}<|MERGE_RESOLUTION|>--- conflicted
+++ resolved
@@ -3,7 +3,6 @@
 pub use dotenv::dotenv;
 
 pub use command::execute_command;
-<<<<<<< HEAD
 pub use core::{
     action::{Action, ACTION_REGISTRY},
     data::Data,
@@ -11,13 +10,6 @@
     response::{Res, SendResult},
 };
 pub use response_models::{generic, media, payload, quick_replies, text};
-=======
-pub use core::action::{Action, ACTION_REGISTRY};
-pub use core::data::Data;
-pub use core::request::Req;
-pub use core::response::{Res, SendResult};
-pub use response_models::{generic, media, payload, quick_replies, text, NextPrevNavigation};
->>>>>>> 75553845
 
 pub mod command;
 mod core;
